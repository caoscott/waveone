--- conflicted
+++ resolved
@@ -202,17 +202,10 @@
         self.decode_to_context = nn.Sequential(
             nn.ConvTranspose2d(in_ch, 128, 4, stride=2, padding=1, bias=False),
             nn.BatchNorm2d(128),
-<<<<<<< HEAD
-            nn.ReLU(),
-            *[ResBlock(128, 128) for _ in range(resblocks)],
-            nn.ConvTranspose2d(128, 32, 4, stride=2, padding=1, bias=False),
-            nn.BatchNorm2d(32),
-=======
             nn.LeakyReLU(inplace=True),
             *[ResBlock(128, 128) for _ in range(resblocks1)],
             nn.ConvTranspose2d(128, 64, 4, stride=2, padding=1, bias=False),
             nn.BatchNorm2d(64),
->>>>>>> f3ef53f6
         )
         self.context_to_output = nn.Sequential(
             *[ResBlock(64, 64) for _ in range(resblocks2)]
