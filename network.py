--- conflicted
+++ resolved
@@ -279,6 +279,7 @@
             use_context: bool
     ) -> None:
         super().__init__()
+        self.num_flows = 1
         self.use_context = use_context
         resblocks1 = resblocks // 2  # if use_context else resblocks - 1
         resblocks2 = resblocks - resblocks1
@@ -387,13 +388,14 @@
             decoder_out = self.decoder((codes, context_vec))
             # out_collector["codes"].append(codes)
 
-<<<<<<< HEAD
-            flow_frame2 = F.grid_sample(  # type: ignore
-                frame1, decoder_out["flow_grid"],
-                align_corners=True,
-                padding_mode="border",
-            ) if "flow" in self.train_type else frame1
-            flow_frame2 = flow_frame2.clamp(-1., 1.)
+            flow_frame2: torch.Tensor = sum(  # type: ignore
+                F.grid_sample(  # type: ignore
+                    frame1,
+                    decoder_out["flow_grid"][:, :, :, flow_index:flow_index+2],
+                    align_corners=True,
+                    padding_mode="border",
+                ) for flow_index in range(0, self.decoder.num_flows * 2, 2)  # type: ignore
+            ) / self.decoder.num_flows if "flow" in self.train_type else frame1
             if collect_output:
                 out_collector["flow_frame2"].append(flow_frame2.cpu())
 
@@ -432,24 +434,6 @@
             **{"loss": (loss + 0.1 * bpsp) / (frames.shape[0]-1)},
             **{"bpsp": bpsp / (frames.shape[0]-1)}
         }
-=======
-            flow_frame2: torch.Tensor = sum(  # type: ignore
-                F.grid_sample(  # type: ignore
-                    frame1,
-                    decoder_out["flow_grid"][:, :, :, flow_index:flow_index+2],
-                    align_corners=True,
-                    padding_mode="border",
-                ) for flow_index in range(0, self.decoder.num_flows * 2, 2)  # type: ignore
-            ) / self.decoder.num_flows if "flow" in self.train_type else frame1
-
-            if iter_i % iframe_iter != 0:
-                reconstructed_frame2 = flow_frame2 + decoder_out["residuals"] \
-                    if "residual" in self.train_type \
-                    else flow_frame2
-                reconstructed_frame2 = reconstructed_frame2.clamp(-1., 1.)
-            else:
-                reconstructed_frame2 = frame2
->>>>>>> fee4aa30
 
 
 class WaveoneDoublyLossless(nn.Module):
@@ -527,14 +511,7 @@
             for k, v in decoder_out.items():
                 out_collector[k].append(v.cpu())
 
-<<<<<<< HEAD
-            frame1 = (reconstructed_frame2
-                      if reuse_frame and iter_i % iframe_iter != 0
-                      and self.lossless is False
-                      else frame2)
-=======
-            frame1 = reconstructed_frame2 if reuse_frame else frame2
->>>>>>> fee4aa30
+            frame1 = reconstructed_frame2 if reuse_frame and self.lossless is False else frame2
             context_vec = decoder_out["context_vec"]
             if detach:
                 frame1 = frame1.detach()
