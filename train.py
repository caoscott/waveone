import argparse
import glob
import os
import sys
from collections import defaultdict
from typing import DefaultDict, Dict, Iterator, List, Tuple, Union

import numpy as np
import torch
import torch.nn as nn
import torch.nn.functional as F
import torch.optim as optim
import torch.optim.lr_scheduler as LS
import torch.utils.data as data
from torch.utils.tensorboard import SummaryWriter
from torchvision.utils import save_image

<<<<<<< HEAD
from waveone.dataset import get_loaders
from waveone.logistic_mixture import DiscretizedMixLogisticLoss
from waveone.losses import MSSSIM, CharbonnierLoss, TotalVariation, msssim
from waveone.network import (CAE, AutoencoderUNet, LosslessDecoder,
                             ResNetEncoder, ResNetDecoder, SmallBinarizer,
                             SmallDecoder, SmallEncoder, UNet, WaveoneModel)
=======
from waveone.dataset import get_loader
from waveone.losses import MSSSIM, CharbonnierLoss, TotalVariation, msssim
from waveone.network import (CAE, AutoencoderUNet, ResNetDecoder,
                             ResNetEncoder, SmallBinarizer, SmallDecoder,
                             SmallEncoder, UNet, WaveoneModel)
>>>>>>> d62a57ef
from waveone.network_parts import LambdaModule
from waveone.train_options import parser


def create_directories(dir_names: Tuple[str, ...]) -> None:
    for dir_name in dir_names:
        if not os.path.exists(dir_name):
            print(f"Creating directory {dir_name}.")
            os.makedirs(dir_name)


def add_dict(
    dict_a: Dict[str, torch.Tensor], dict_b: Dict[str, torch.Tensor]
) -> Dict[str, torch.Tensor]:
    for key, value_b in dict_b.items():
        dict_a[key] += value_b
    return dict_a


def save_tensor_as_img(
        t: torch.Tensor,
        name: str,
        args: argparse.Namespace,
        extension: str = "png",
) -> None:
    output_dir = os.path.join(args.out_dir, args.save_model)
    save_image(t / 2 + 0.5, os.path.join(output_dir, f"{name}.{extension}"))

############### Eval ###################


def eval_scores(
        frame1: torch.Tensor,
        frame2: torch.Tensor,
        name: str,
) -> Dict[str, torch.Tensor]:
    scores: Dict[str, torch.Tensor] = {}
    assert frame1.shape == frame2.shape, (
        "frame1.shape {frame1.shape} != frame2.shape {frame2.shape}"
    )
    frame1 = frame1.reshape(-1,
                            frame1.shape[-3], frame1.shape[-2], frame1.shape[-1])
    frame2 = frame2.reshape(-1,
                            frame2.shape[-3], frame2.shape[-2], frame2.shape[-1])
    scores[f"{name}_l1"] = F.l1_loss(frame1, frame2, reduction="mean")
    scores[f"{name}_msssim"] = msssim(
        frame1, frame2, val_range=2, normalize=True,
    )
    return scores


def get_loss_fn(loss_type: str) -> nn.Module:
    if loss_type == 'l2':
        return nn.MSELoss(reduction="mean")
    if loss_type == 'l1':
        return nn.L1Loss(reduction="mean")
    if loss_type == "msssim":
        return MSSSIM(val_range=2, normalize=True, negative=True)
    if loss_type == "charbonnier":
        return CharbonnierLoss()
    raise ValueError(f"{loss_type} is not an appropriate loss.")


def log_context_vec(context_vec: torch.Tensor, writer: SummaryWriter, epoch: int) -> None:
    writer.add_histogram(
        "context_vec_l1_norm_diff",
        context_vec[-1].abs().max() - context_vec[0].abs().max(),
        epoch,
    )


def run_eval(
        eval_name: str,
        eval_loader: data.DataLoader,
        model: nn.Module,
        epoch: int,
        args: argparse.Namespace,
        writer: SummaryWriter,
) -> Dict[str, torch.Tensor]:
    model.eval()
    with torch.no_grad():
        eval_out_collector: DefaultDict[str,
                                        List[torch.Tensor]] = defaultdict(list)
        for frame_list, mask_list in eval_loader:
            frames = torch.stack(frame_list)
            masks = torch.stack(mask_list[1:])
            model_out = model(
                frames, iframe_iter=args.iframe_iter,
                reuse_frame=True, detach=False, collect_output=True,
            )
            for key in ("flow_frame2", "reconstructed_frame2", "context_vec"):
                eval_out_collector[key].append(model_out[key].cpu() * masks)
            eval_out_collector["frames"].append(frames)
            eval_out_collector["masks"].append(masks)
        eval_out = {k: torch.cat(v, dim=1)
                    for k, v in eval_out_collector.items()}
        for batch_i in range(eval_out["reconstructed_frame2"].shape[1]):
            for seq_i in range(eval_out["reconstructed_frame2"].shape[0]):
                frames = torch.stack([
                    eval_out["frames"][seq_i+1, batch_i],
                    eval_out["flow_frame2"][seq_i, batch_i],
                    eval_out["reconstructed_frame2"][seq_i, batch_i],
                ])
                save_tensor_as_img(
                    frames, f"{eval_name}_{batch_i}_{seq_i}", args)
        total_scores: Dict[str, torch.Tensor] = {
            **eval_scores(
                eval_out["frames"][1:],
                torch.stack([eval_out["frames"][0]] *
                            (eval_out["frames"].shape[0]-1)),
                f"{eval_name}_same_frame"
            ),
            **eval_scores(
                eval_out["frames"][1:], eval_out["frames"][:-1],
                f"{eval_name}_previous_frame"
            ),
            **eval_scores(
                eval_out["frames"][1:
                                   ], eval_out["flow_frame2"], f"{eval_name}_flow"
            ),
            **eval_scores(
                eval_out["frames"][1:], eval_out["reconstructed_frame2"],
                f"{eval_name}_reconstructed"
            ),
        }

        print(f"{eval_name} epoch {epoch}:")
        plot_scores(writer, total_scores, epoch)
        log_context_vec(eval_out["context_vec"], writer, epoch)
        print_scores(total_scores)
        return total_scores


def plot_scores(
        writer: SummaryWriter,
        scores: Dict[str, torch.Tensor],
        train_iter: int
) -> None:
    for key, value in scores.items():
        writer.add_scalar(key, value.item(), train_iter)


def print_scores(scores: Dict[str, torch.Tensor]) -> None:
    for key, value in scores.items():
        print(f"{key}: {value.item() :.6f}")
    print("")


def resume(args: argparse.Namespace,
           model: nn.Module) -> None:
    checkpoint_path = os.path.join(
        args.model_dir,
        args.load_model,
        f"{args.network}.pth",
    )

    print(f'Loading {args.network} from {checkpoint_path}...')
    model.load_state_dict(torch.load(checkpoint_path))


def save(args: argparse.Namespace,
         model: nn.Module) -> None:
    checkpoint_path = os.path.join(
        args.model_dir,
        args.save_model,
        f'{args.network}.pth',
    )
    torch.save(model.state_dict(), checkpoint_path)


def get_model(args: argparse.Namespace) -> nn.Module:
    # if "waveone" in args.network:
    #     # context_vec_train_shape = (args.batch_size, 512,
    #                         #    args.patch // 2 or 144, args.patch // 2 or 176)
    #     # context_vec_test_shape = (args.eval_batch_size, 512, 144, 176)
    #     # unet = UNet(3, shrink=1)
    #     encoder = Encoder(6, args.bits, use_context=False)
    #     # decoder = nn.Sequential(BitToContextDecoder(),
    #     # ContextToFlowDecoder(3)).cuda()
    #     decoder = BitToFlowDecoder(args.bits, 3)
    #     binarizer = Binarizer(args.bits, args.bits,
    #                           not args.binarize_off)
    #     return WaveoneModel(encoder, binarizer, decoder, args.train_type)
    flow_loss_fn = get_loss_fn(args.flow_loss).cuda()
    reconstructed_loss_fn = get_loss_fn(args.reconstructed_loss).cuda()
    if args.network == "cae":
        return CAE()
    if args.network == "unet":
        return AutoencoderUNet(6, shrink=1)
    if args.network == "opt":
        opt_encoder = LambdaModule(lambda f1, f2, _: f2 - f1)
        opt_binarizer = nn.Identity()  # type: ignore
        opt_decoder = LambdaModule(lambda t: {
            "flow": torch.zeros(1),
            "flow_grid": torch.zeros(1),
            "residuals": t[0],
            "context_vec": torch.zeros(1),
            "loss": torch.tensor(0.),
        })
        return WaveoneModel(
            opt_encoder, opt_binarizer, opt_decoder, "residual",
            False, flow_loss_fn, reconstructed_loss_fn,
        )
    if args.network == "small":
        small_encoder = SmallEncoder(6, args.bits)
        small_binarizer = SmallBinarizer(not args.binarize_off)
        small_decoder = SmallDecoder(args.bits, 3)
        return WaveoneModel(
            small_encoder, small_binarizer, small_decoder, args.train_type,
            False, flow_loss_fn, reconstructed_loss_fn,
        )
    if "resnet" in args.network:
        use_context = "ctx" in args.network
        resnet_encoder = ResNetEncoder(
            6, args.bits, resblocks=args.resblocks, use_context=use_context)
        resnet_binarizer = SmallBinarizer(not args.binarize_off)
        resnet_decoder = LosslessDecoder(
            args.bits, 3, resblocks=args.resblocks, use_context=use_context
        ) if "lossless" in args.network else ResNetDecoder(
            args.bits, 3, resblocks=args.resblocks, use_context=use_context
        )
        if "lossless" in args.network:
            reconstructed_loss_fn = DiscretizedMixLogisticLoss(rgb_scale=True)
        return WaveoneModel(
            resnet_encoder, resnet_binarizer, resnet_decoder, args.train_type,
            use_context, flow_loss_fn, reconstructed_loss_fn,
        )
    raise ValueError(f"No model type named {args.network}.")


def train(args) -> nn.Module:
    output_dir = os.path.join(args.out_dir, args.save_model)
    model_dir = os.path.join(args.model_dir, args.save_model)
    create_directories((output_dir, model_dir))

    print(args)
    ############### Data ###############

    train_paths = glob.glob(args.train)
    assert train_paths
    train_subset_paths = glob.glob(args.train_subset)
    assert train_subset_paths
    eval_paths = glob.glob(args.eval)
    assert eval_paths
    train_loader = get_loader(train_paths, is_train=True, args=args)
    train_subset_loader = get_loader(
        train_subset_paths, is_train=False, args=args)
    eval_loader = get_loader(eval_paths, is_train=False, args=args)

    writer = SummaryWriter(f"runs/{args.save_model}", purge_step=0)

    ############### Model ###############
    model = get_model(args).cuda()
    solver = optim.Adam(
        model.parameters() if args.network != "opt" else [torch.zeros((1,))],
        lr=args.lr,
        weight_decay=args.weight_decay
    )
    scheduler = LS.StepLR(solver, step_size=args.lr_step_size, gamma=0.1)
    # tv = TotalVariation().cuda()

    def log_flow(
            writer: SummaryWriter,
            flows: torch.Tensor,
    ) -> None:
        if args.network != "opt" and "flow" in args.train_type:
            flows_x = flows[:, :, :, 0]
            flows_y = flows[:, :, :, 1]
            writer.add_histogram(
                "mean_flow_x", flows_x.mean().item(), train_iter)
            writer.add_histogram(
                "mean_flow_y", flows_y.mean().item(), train_iter)
            writer.add_histogram(
                "max_flow_x", flows_x.max().item(), train_iter)
            writer.add_histogram(
                "max_flow_y", flows_y.max().item(), train_iter)
            writer.add_histogram(
                "min_flow_x", flows_x.min().item(), train_iter)
            writer.add_histogram(
                "min_flow_y", flows_y.min().item(), train_iter)

    ############### Training ###############

    train_iter = 0
    just_resumed = False
    if args.load_model:
        print(f'Loading {args.load_model}')
        resume(args, model)
        just_resumed = True

    def train_loop(frame_list: List[torch.Tensor], log_iter: int) -> None:
        if np.random.random() < 0.5:
            frame_list = frame_list[::-1]
        frames = torch.stack(frame_list)

        model.train()
        solver.zero_grad()

        # context_vec = 0.  # .cuda()
        model_out = model(
            frames, iframe_iter=sys.maxsize, reuse_frame=True, detach=args.detach,
            collect_output=train_iter % log_iter == 0,
        )
        # frame1 = model_out["reconstructed_frame"]
        # if args.detach:
        #     frame1 = frame1.detach()

        if args.network != "opt":
            model_out["loss"].backward()
            torch.nn.utils.clip_grad_norm_(model.parameters(), args.clip)
            solver.step()

        if args.network == "opt" or train_iter % log_iter == 0:
            scores = {
                **eval_scores(frames[1:],
                              torch.stack([frames[0]] * (frames.shape[0]-1)),
                              "train_same_frame"),
                **eval_scores(frames[1:], frames[:-1], "train_previous_frame"),
                **eval_scores(frames[1:], model_out["flow_frame2"], "train_flow"),
                            #   "train_reconstructed"),
            }
            writer.add_scalar(
                "training_loss", model_out["loss"].item(), train_iter,
            )
            writer.add_scalar(
                "lr", scheduler.get_lr()[0], train_iter)  # type: ignore
            plot_scores(writer, scores, train_iter)
            log_flow(writer, model_out["flow"])

    for epoch in range(args.max_train_epochs):
        for frames, _ in train_loader:
            train_iter += 1
            train_loop(frames, log_iter=max(len(train_loader)//5, 1))

        if (epoch + 1) % args.checkpoint_epochs == 0:
            save(args, model)

        if just_resumed or ((epoch + 1) % args.eval_epochs == 0):
            run_eval("eval", eval_loader, model, epoch, args, writer)
            run_eval("training", train_subset_loader,
                     model, epoch, args, writer)
            scheduler.step()  # type: ignore
            just_resumed = False

    print('Training done.')
    return model


if __name__ == '__main__':
    train(parser.parse_args())<|MERGE_RESOLUTION|>--- conflicted
+++ resolved
@@ -15,20 +15,12 @@
 from torch.utils.tensorboard import SummaryWriter
 from torchvision.utils import save_image
 
-<<<<<<< HEAD
-from waveone.dataset import get_loaders
+from waveone.dataset import get_loader
 from waveone.logistic_mixture import DiscretizedMixLogisticLoss
 from waveone.losses import MSSSIM, CharbonnierLoss, TotalVariation, msssim
 from waveone.network import (CAE, AutoencoderUNet, LosslessDecoder,
-                             ResNetEncoder, ResNetDecoder, SmallBinarizer,
+                             ResNetDecoder, ResNetEncoder, SmallBinarizer,
                              SmallDecoder, SmallEncoder, UNet, WaveoneModel)
-=======
-from waveone.dataset import get_loader
-from waveone.losses import MSSSIM, CharbonnierLoss, TotalVariation, msssim
-from waveone.network import (CAE, AutoencoderUNet, ResNetDecoder,
-                             ResNetEncoder, SmallBinarizer, SmallDecoder,
-                             SmallEncoder, UNet, WaveoneModel)
->>>>>>> d62a57ef
 from waveone.network_parts import LambdaModule
 from waveone.train_options import parser
 
@@ -348,7 +340,7 @@
                               "train_same_frame"),
                 **eval_scores(frames[1:], frames[:-1], "train_previous_frame"),
                 **eval_scores(frames[1:], model_out["flow_frame2"], "train_flow"),
-                            #   "train_reconstructed"),
+                #   "train_reconstructed"),
             }
             writer.add_scalar(
                 "training_loss", model_out["loss"].item(), train_iter,
